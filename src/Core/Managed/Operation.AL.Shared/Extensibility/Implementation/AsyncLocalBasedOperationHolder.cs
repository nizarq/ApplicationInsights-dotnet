﻿namespace Microsoft.ApplicationInsights.Extensibility.Implementation
{
    using System;
    using Extensibility.Implementation.Tracing;

    /// <summary>
    /// Operation class that holds the telemetry item and the corresponding telemetry client.
    /// </summary>
    internal class AsyncLocalBasedOperationHolder<T> : IOperationHolder<T>
    {
        /// <summary>
        /// Parent context store that is used to restore call context.
        /// </summary>
        public OperationContextForAsyncLocal ParentContext;

        private TelemetryClient telemetryClient;
        private T telemetry;
        private bool isDisposed = false;

        /// <summary>
        /// Initializes a new instance of the <see cref="AsyncLocalBasedOperationHolder{T}"/> class.
        /// Initializes telemetry client.
        /// </summary>
        /// <param name="telemetryClient">Initializes telemetry client object.</param>
        /// <param name="telemetry">Operation telemetry item that is assigned to the telemetry associated to the current operation item.</param>
        public AsyncLocalBasedOperationHolder(TelemetryClient telemetryClient, T telemetry)
        {
            if (telemetry == null)
            {
                throw new ArgumentNullException("telemetry");
            }

            if (telemetryClient == null)
            {
                throw new ArgumentNullException("telemetryClient");
            }

            this.telemetryClient = telemetryClient;
            this.telemetry = telemetry;
        }

        /// <summary>
        /// Gets Telemetry item of interest that is created when StartOperation function of ClientExtensions is invoked.
        /// </summary>
        public T Telemetry
        {
            get { return this.telemetry; }
        }

        /// <summary>
        /// Dispose method to clear the variables.
        /// </summary>
        public void Dispose()
        {
            this.Dispose(true);
            GC.SuppressFinalize(this);
        }

        /// <summary>
        /// Computes the duration and tracks the respective telemetry item on dispose.
        /// </summary>
        protected virtual void Dispose(bool disposing)
        {
            if (disposing && !this.isDisposed)
            {
                // We need to compare the operation id and name of telemetry with opeartion id and name of current call context before tracking it 
                // to make sure that the customer is tracking the right telemetry.
                lock (this)
                {
                    if (!this.isDisposed)
                    {
                        var operationTelemetry = this.Telemetry as OperationTelemetry;

                        var currentOperationContext = AsyncLocalHelpers.GetCurrentOperationContext();
<<<<<<< HEAD
                        if (operationTelemetry.Context.Operation.Id != currentOperationContext.ParentOperationId ||
                            operationTelemetry.Name != currentOperationContext.OperationName)
=======
                        if (operationTelemetry.Id != currentOperationContext.ParentOperationId ||
                            operationTelemetry.Context.Operation.Name != currentOperationContext.RootOperationName)
>>>>>>> 10a7db06
                        {
                            CoreEventSource.Log.InvalidOperationToStopError();
                            return;
                        }

                        operationTelemetry.Stop();
                        AsyncLocalHelpers.RestoreOperationContext(this.ParentContext);
                        this.telemetryClient.Track(operationTelemetry);
                    }

                    this.isDisposed = true;
                }
            }
        }
    }
}<|MERGE_RESOLUTION|>--- conflicted
+++ resolved
@@ -72,13 +72,8 @@
                         var operationTelemetry = this.Telemetry as OperationTelemetry;
 
                         var currentOperationContext = AsyncLocalHelpers.GetCurrentOperationContext();
-<<<<<<< HEAD
-                        if (operationTelemetry.Context.Operation.Id != currentOperationContext.ParentOperationId ||
-                            operationTelemetry.Name != currentOperationContext.OperationName)
-=======
                         if (operationTelemetry.Id != currentOperationContext.ParentOperationId ||
                             operationTelemetry.Context.Operation.Name != currentOperationContext.RootOperationName)
->>>>>>> 10a7db06
                         {
                             CoreEventSource.Log.InvalidOperationToStopError();
                             return;
